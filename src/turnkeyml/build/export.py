import os
import inspect
import shutil
import warnings
import sys
import copy
import argparse
from typing import Union
import torch
import torch.onnx.verification
import numpy as np
import onnxruntime
import onnxmltools
import onnx
import turnkeyml.build.stage as stage
import turnkeyml.common.exceptions as exp
import turnkeyml.common.build as build
import turnkeyml.build.tensor_helpers as tensor_helpers
import turnkeyml.build.onnx_helpers as onnx_helpers
import turnkeyml.common.filesystem as fs
from turnkeyml.analyze.status import ModelInfo, UniqueInvocationInfo


def check_model(onnx_file, success_message, fail_message) -> bool:
    if os.path.isfile(onnx_file):
        print(success_message)
    else:
        print(fail_message)
        return False
    try:
        onnx.checker.check_model(onnx_file)
        print("\tSuccessfully checked onnx file")
        return True
    except onnx.checker.ValidationError as e:
        print("\tError while checking generated ONNX file")
        print(e)
        return False


def _warn_to_stdout(message, category, filename, line_number, _, line):
    sys.stdout.write(
        warnings.formatwarning(message, category, filename, line_number, line)
    )


def get_output_names(
    onnx_model: Union[str, onnx.ModelProto]
):  # pylint: disable=no-member
    # Get output names of ONNX file/model
    if not isinstance(onnx_model, onnx.ModelProto):  # pylint: disable=no-member
        onnx_model = onnx.load(onnx_model)
    return [node.name for node in onnx_model.graph.output]  # pylint: disable=no-member


def original_inputs_file(cache_dir: str, build_name: str):
    return os.path.join(build.output_dir(cache_dir, build_name), "inputs.npy")


def onnx_dir(state: fs.State):
    return os.path.join(build.output_dir(state.cache_dir, state.build_name), "onnx")


def base_onnx_file(state: fs.State):
    return os.path.join(
        onnx_dir(state),
        f"{state.build_name}-op{state.onnx_opset}-base.onnx",
    )


def opt_onnx_file(state: fs.State):
    return os.path.join(
        onnx_dir(state),
        f"{state.build_name}-op{state.onnx_opset}-opt.onnx",
    )


def converted_onnx_file(state: fs.State):
    return os.path.join(
        onnx_dir(state),
        f"{state.build_name}-op{state.onnx_opset}-opt-f16.onnx",
    )


class OnnxLoad(stage.Stage):
    """
    Stage that takes an ONNX model as input and passes it to the following
    stages.

    Expected inputs: None

    Outputs:
     - state.result is an ONNX file
     - state.inputs are valid inputs to that ONNX file
    """

    unique_name = "onnx-load"

    def __init__(self):
        super().__init__(monitor_message="Loading ONNX Model")

    @staticmethod
    def parser(add_help: bool = True) -> argparse.ArgumentParser:
        parser = __class__.helpful_parser(
            description="Load an ONNX model",
            add_help=add_help,
        )

        # Hidden argument required by TurnkeyML for any stage that starts a sequence
        parser.add_argument("--input", help=argparse.SUPPRESS)

        return parser

    def fire(self, state: fs.State, input: str = ""):

        onnx_file = input
        state.model_hash = build.hash_model(onnx_file)

        if not onnx_file.endswith(".onnx"):
            msg = f"""
            The current stage (ReceiveOnnxModel) expects a path to ONNX
            model, however the stage received {onnx_file}.
            """
            raise exp.StageError(msg)

        state.inputs = onnx_helpers.dummy_inputs(onnx_file)
        dummy_inputs = tuple(state.inputs.values())
        dummy_input_names = tuple(state.inputs.keys())
        state.inputs = dict(zip(dummy_input_names, dummy_inputs))

        model = onnx.load(onnx_file)
        opset = onnx_helpers.get_opset(model)
        state.onnx_opset = opset
        input_shapes = [
            [d.dim_value for d in _input.type.tensor_type.shape.dim]
            for _input in model.graph.input  # pylint: disable=no-member
        ]

        # Save output node names
        state.expected_output_names = get_output_names(model)

        # Check for Dynamic shapes in the model. They can be represented as 0, -1, "unk__".
        for input in input_shapes:
            for dimension in input:
                if dimension < 1 or not isinstance(dimension, int):
                    msg = f"""
                    The received model has dynamic input dimensions. Please freeze the model with static
                    input dimensions.
                    More information may be available in the log file at **{self.logfile_path}**
                    """
                    raise exp.StageError(msg)

        if opset < build.DEFAULT_ONNX_OPSET and opset >= build.MINIMUM_ONNX_OPSET:
            print(
                f" \n The received model has an opset {opset}. Though this opset is supported \
                we recommend upgrading the model to opset {build.MINIMUM_ONNX_OPSET}"
            )
        elif opset < build.MINIMUM_ONNX_OPSET:
            msg = f"""
            The received model has an opset {opset}. Opset < {build.MINIMUM_ONNX_OPSET} 
            is not supported. Please try upgrading the model to opset {build.MINIMUM_ONNX_OPSET}.
            More information may be available in the log file at **{self.logfile_path}**
            """
            raise exp.StageError(msg)

        output_path = base_onnx_file(state)
        os.makedirs(onnx_dir(state), exist_ok=True)
        shutil.copy(onnx_file, output_path)

        tensor_helpers.save_inputs(
            [state.inputs],
            original_inputs_file(state.cache_dir, state.build_name),
            downcast=False,
        )

        # Check the if the base mode has been exported successfully
        success_msg = "\tSuccess receiving ONNX Model"
        fail_msg = "\tFailed receiving ONNX Model"

        if check_model(output_path, success_msg, fail_msg):
            state.results = output_path

            state.save_stat(
                fs.Keys.ONNX_FILE,
                output_path,
            )
        else:
            msg = f"""
            Unable to process ONNX Model. We recommend that you verify the source of the model.
            Any optimizations performed on the model could result in an error.
            More information may be available in the log file at **{self.logfile_path}**
            """
            raise exp.StageError(msg)

        # Create a UniqueInvocationInfo and ModelInfo so that we can display status
        # at the end of the sequence
        state.invocation_info = UniqueInvocationInfo(
            name=onnx_file,
            script_name=fs.clean_file_name(onnx_file),
            file=onnx_file,
            input_shapes={key: value.shape for key, value in state.inputs.items()},
            hash=state.model_hash,
            is_target=True,
            extension=".onnx",
            executed=1,
        )
        state.models_found = {
            "onnx_file": ModelInfo(
                model=onnx_file,
                name=onnx_file,
                script_name=onnx_file,
                file=onnx_file,
                unique_invocations={state.model_hash: state.invocation_info},
                hash=state.model_hash,
            )
        }
        state.invocation_info.params = state.models_found["onnx_file"].params

        return state


class ExportPytorchModel(stage.Stage):
    """
    Stage that takes a PyTorch model instance, in state.model, and
    exports it to an ONNX file.

    Expected inputs:
     - state.model is a torch.nn.Module or torch.jit.ScriptModule
     - state.inputs is a dict that represents valid kwargs to the forward
        function of state.model

    Outputs:
     - A *-base.onnx file that implements state.model given state.inputs
    """

    unique_name = "export-pytorch"

    def __init__(self):
        super().__init__(monitor_message="Exporting PyTorch to ONNX")

    @staticmethod
    def parser(add_help: bool = True) -> argparse.ArgumentParser:
        parser = __class__.helpful_parser(
            description="Export a PyTorch model to ONNX",
            add_help=add_help,
        )

        parser.add_argument(
            "--opset",
            type=int,
            default=build.DEFAULT_ONNX_OPSET,
            help=f"ONNX opset to export into (default: {build.DEFAULT_ONNX_OPSET})",
        )

        return parser

    def fire(self, state: fs.State, opset: int = build.DEFAULT_ONNX_OPSET):
        if not isinstance(state.model, (torch.nn.Module, torch.jit.ScriptModule)):
            msg = f"""
            The current stage (ExportPytorchModel) is only compatible with
            models of type torch.nn.Module or torch.jit.ScriptModule, however
            the stage received a model of type {type(state.model)}.
            """
            raise exp.StageError(msg)

        state.onnx_opset = opset

        # The `torch.onnx.export()` function accepts a tuple of positional inputs
        # followed by a dictionary with all keyword inputs.
        # The dictionary must be last item in tuple.
        user_provided_args = list(state.inputs.keys())

        if isinstance(state.model, torch.nn.Module):
            # Validate user provided args
            all_args = list(inspect.signature(state.model.forward).parameters.keys())

            for inp in user_provided_args:
                if inp not in all_args:
                    msg = f"""
                    Input name {inp} not found in the model's forward method. Available
                    input names are: {all_args}"
                    """
                    raise ValueError(msg)

            # Most pytorch models have args that are kind = positional_or_keyword.
            # The `torch.onnx.export()` function accepts model args as
            #     (all_positional_args_value,{keyword_arg:value}).
            # To map the input_args correctly and to build an accurate model
            # the order of the input_names must reflect the order of the model args.

            # Collect order of pytorch model args.
            all_args_order_mapping = {arg: idx for idx, arg in enumerate(all_args)}

            # Sort the user provided inputs with respect to model args and store as tuple.
            sorted_user_inputs = sorted(
                user_provided_args, key=lambda x: all_args_order_mapping[x]
            )
            dummy_input_names = tuple(sorted_user_inputs)

            # If a single input is provided torch.onnx.export will
            # not accept a dictionary, so pop the first arg
            user_args = copy.deepcopy(state.inputs)
            first_input = user_args.pop(dummy_input_names[0])

            # Create tuple: (first input, {rest of user_args dict as keyword args})
            dummy_inputs = (first_input, user_args)

        else:  # state.model is a torch.jit.ScriptModule
            dummy_inputs = tuple(state.inputs.values())

            # Collect input names
            dummy_input_names = tuple(state.inputs.keys())

        # Send torch export warnings to stdout (and therefore the log file)
        # so that they don't fill up the command line
        default_warnings = warnings.showwarning
        warnings.showwarning = _warn_to_stdout

<<<<<<< HEAD
        stats = fs.Stats(state.cache_dir, state.build_name, state.evaluation_id)
=======
        # Verify if the exported model matches the input torch model
        try:
            # Tolerance levels for the torch export are recommended by Pytorch here:
            # https://pytorch.org/docs/stable/testing.html#module-torch.testing
            fp32_tolerance = torch.onnx.verification.VerificationOptions(
                rtol=1.3e-6, atol=1e-5
            )

            # The `torch.onnx.verification.find_mismatch()` takes input arguments to the
            # model as `input_args (Tuple[Any, ...])`
            export_verification = torch.onnx.verification.find_mismatch(
                state.model,
                tuple(state.inputs.values()),
                opset_version=opset,
                options=fp32_tolerance,
            )

            # `export_verification.has_mismatch()` returns True if a mismatch is found and
            # False otherwise. If no mismatch is found,# `is_export_valid` is set to "Valid",
            # indicating successful verification.
            # If a mismatch is found, `is_export_valid` is set to "Invalid", indicating
            # the verification failed.
            if not export_verification.has_mismatch():
                is_export_valid = "valid"
            else:
                is_export_valid = "invalid"

        # The except block catches any type of exception that might occur during the
        # verification process. If any exception occurs,`is_export_valid` is set to
        # "Unverified", indicating that the verification process could not be completed,
        # and therefore the model's export status is unverified.
        except Exception:  # pylint: disable=broad-except
            is_export_valid = "unverified"

        state.save_stat(
            fs.Keys.TORCH_ONNX_EXPORT_VALIDITY,
            is_export_valid,
        )
>>>>>>> 96418cf1

        # Export the model to ONNX
        output_path = base_onnx_file(state)
        os.makedirs(onnx_dir(state), exist_ok=True)

        torch.onnx.export(
            state.model,
            dummy_inputs,
            output_path,
            input_names=dummy_input_names,
            do_constant_folding=True,
            opset_version=opset,
            verbose=False,
        )

        # Save output names to ensure we are preserving the order of the outputs
        state.expected_output_names = get_output_names(output_path)

        # Restore default warnings behavior
        warnings.showwarning = default_warnings

        tensor_helpers.save_inputs(
            [state.inputs],
            original_inputs_file(state.cache_dir, state.build_name),
            downcast=False,
        )

        # Check the if the base mode has been exported successfully
        success_msg = "\tSuccess exporting model to ONNX"
        fail_msg = "\tFailed exporting model to ONNX"

        if check_model(output_path, success_msg, fail_msg):
            state.results = output_path

            state.save_stat(
                fs.Keys.ONNX_FILE,
                output_path,
            )
        else:
            msg = f"""
            Unable to export model to ONNX using Torch's ONNX exporter.
            We recommend that you modify your model until it is
            compatible with this third party software, then re-run.
            More information may be available in the log file at **{self.logfile_path}**
            """
            raise exp.StageError(msg)

        return state


class VerifyOnnxExporter(stage.Stage):
    """
    Stage that runs a parity test on an input PyTorch model and an ONNX
    file derived from that model.

    Note that the derived ONNX file is discarded by the verification API,
    so we can't use it in downstream Stages. To use this stage inline with
    other build stages, we recommend:
        discover -> verify-onnx-exporter -> export-pytorch -> other stages

    Expected inputs:
     - state.model is a torch.nn.Module or torch.jit.ScriptModule
     - state.inputs is a dict that represents valid kwargs to the forward
        function of state.model

    Outputs: No change to state
    """

    unique_name = "verify-onnx-exporter"

    def __init__(self):
        super().__init__(monitor_message="Verifying ONNX exporter")

    @staticmethod
    def parser(add_help: bool = True) -> argparse.ArgumentParser:
        parser = argparse.ArgumentParser(
            description="Use OnnxRuntime to optimize an ONNX model",
            add_help=add_help,
        )

        return parser

    def fire(self, state: fs.State):

        stats = fs.Stats(state.cache_dir, state.build_name, state.evaluation_id)

        # Verify if the exported model matches the input torch model
        try:
            # Tolerance levels for the torch export are recommended by Pytorch here:
            # https://pytorch.org/docs/stable/testing.html#module-torch.testing
            fp32_tolerance = torch.onnx.verification.VerificationOptions(
                rtol=1.3e-6, atol=1e-5
            )

            # The `torch.onnx.verification.find_mismatch()` takes input arguments to the
            # model as `input_args (Tuple[Any, ...])`
            export_verification = torch.onnx.verification.find_mismatch(
                state.model,
                tuple(state.inputs.values()),
                opset_version=state.onnx_opset,
                options=fp32_tolerance,
            )

            # `export_verification.has_mismatch()` returns True if a mismatch is found and
            # False otherwise. If no mismatch is found,# `is_export_valid` is set to "Valid",
            # indicating successful verification.
            # If a mismatch is found, `is_export_valid` is set to "Invalid", indicating
            # the verification failed.
            if not export_verification.has_mismatch():
                is_export_valid = "valid"
            else:
                is_export_valid = "invalid"

        # The except block catches any type of exception that might occur during the
        # verification process. If any exception occurs,`is_export_valid` is set to
        # "Unverified", indicating that the verification process could not be completed,
        # and therefore the model's export status is unverified.
        except Exception:  # pylint: disable=broad-except
            is_export_valid = "unverified"

        stats.save_model_eval_stat(
            fs.Keys.TORCH_ONNX_EXPORT_VALIDITY,
            is_export_valid,
        )

        return state


class OptimizeOnnxModel(stage.Stage):
    """
    Stage that takes an ONNX file and uses ONNX Runtime to optimize it.
    Important because this helps to perform constant folding, Redundant
    node eliminations, Semantics-preserving node fusions

    Expected inputs:
     - state.results contains a single .onnx file

    Outputs:
     - A *-opt.onnx file
    """

    unique_name = "optimize-onnx"

    def __init__(self):
        super().__init__(monitor_message="Optimizing ONNX file")

    @staticmethod
    def parser(add_help: bool = True) -> argparse.ArgumentParser:
        parser = __class__.helpful_parser(
            description="Use OnnxRuntime to optimize an ONNX model",
            add_help=add_help,
        )

        return parser

    def fire(self, state: fs.State):
        input_onnx = state.results
        output_path = opt_onnx_file(state)

        # Perform some basic optimizations on the model to remove shape related
        # information inserted for dynamic shape inference.
        # Given that we're compiling against a fixed sequence length the dynamic
        # shape information is not necessary
        session_options = onnxruntime.SessionOptions()

        # Set graph optimization level
        session_options.graph_optimization_level = (
            onnxruntime.GraphOptimizationLevel.ORT_ENABLE_BASIC
        )

        # To enable model serialization after graph optimization set this
        session_options.optimized_model_filepath = output_path

        # Optimize graph
        onnxruntime.InferenceSession(input_onnx, session_options)

        # Check that the converted model is still valid
        success_msg = "\tSuccess optimizing ONNX model"
        fail_msg = "\tFailed optimizing ONNX model"

        if check_model(output_path, success_msg, fail_msg):
            state.results = output_path

            state.save_stat(
                fs.Keys.ONNX_FILE,
                output_path,
            )
        else:
            msg = f"""
            Unable to optimize ONNX file using ONNX runtime.
            We recommend that you modify your model until it is
            compatible with this third party software, then re-run.
            More information may be available in the log file at **{self.logfile_path}**
            """
            raise exp.StageError(msg)

        return state


class ConvertOnnxToFp16(stage.Stage):
    """
    Stage that takes an ONNX file and converts its trained parameters
    to fp16.

    Expected inputs:
     - state.results contains a single .onnx file

    Outputs:
     - A *-f16.onnx file with FP16 trained parameters
    """

    unique_name = "fp16-conversion"

    def __init__(self):
        super().__init__(
            monitor_message="Converting to FP16",
        )

    @staticmethod
    def parser(add_help: bool = True) -> argparse.ArgumentParser:
        parser = __class__.helpful_parser(
            description="Use OnnxMLTools to convert an ONNX model to fp16",
            add_help=add_help,
        )

        return parser

    def fire(self, state: fs.State):
        input_onnx = state.results

        # Convert the model to FP16
        # Some ops will not be converted to fp16 because they are in a block list
        # The latest list can be found here. It is not necessarily the list that
        # our version of onnxmltools sees
        # https://github.com/microsoft/onnxconverter-common/blob/master/onnxconverter_common/float16.py#L82

        # Send onnxmltools warnings to stdout (and therefore the log file)
        # so that they don't fill up the command line
        default_warnings = warnings.showwarning
        warnings.showwarning = _warn_to_stdout

        # Legalize ops are ops that have been or are currently in the block list
        # that we explicitly want removed
        legalize_ops = ["InstanceNormalization", "Resize", "Max"]
        op_block_list = onnxmltools.utils.float16_converter.DEFAULT_OP_BLOCK_LIST.copy()
        for op in legalize_ops:
            # Check to see that they are not in the block list before we remove them
            # Neccesary because the block list may be updated, and not in the state we expect
            if op in op_block_list:
                op_block_list.remove(op)

        # Infer shapes before converting to FP16 to enable models with >2GB
        onnx.shape_inference.infer_shapes_path(input_onnx)

        fp32_model = onnx.load_model(input_onnx)
        fp16_model = onnxmltools.utils.float16_converter.convert_float_to_float16(
            fp32_model, op_block_list=op_block_list, disable_shape_infer=True
        )

        # Load inputs and convert to fp16
        inputs_file = original_inputs_file(state.cache_dir, state.build_name)
        if os.path.isfile(inputs_file):
            inputs = np.load(inputs_file, allow_pickle=True)
            inputs_converted = tensor_helpers.save_inputs(
                inputs, inputs_file, downcast=True
            )
        else:
            raise exp.StageError(
                "Attempted to convert inputs to FP16, however inputs file was not found."
            )

        # Overwrite expected dtypes
        _, state.expected_input_dtypes = build.get_shapes_and_dtypes(
            inputs_converted[0]
        )

        # Indicate that inputs must be downcasted during inference
        state.downcast_applied = True

        # Save FP16 model (use external data format if needed)
        output_path = converted_onnx_file(state)
        try:
            onnxmltools.utils.save_model(fp16_model, output_path)
        except ValueError:
            onnx.save_model(fp16_model, output_path, save_as_external_data=True)

        # Restore default warnings behavior
        warnings.showwarning = default_warnings

        # Check that the converted model is still valid
        success_msg = "\tSuccess converting ONNX model to fp16"
        fail_msg = "\tFailed converting ONNX model to fp16"

        if check_model(output_path, success_msg, fail_msg):
            state.results = output_path

            state.save_stat(
                fs.Keys.ONNX_FILE,
                output_path,
            )
        else:
            msg = f"""
            Attempted to use onnxmltools, a third party library, to convert your
            model to the float16 datatype, however this operation was not successful.
            More information may be available in the log file at **{self.logfile_path}**
            """
            raise exp.StageError(msg)

        return state<|MERGE_RESOLUTION|>--- conflicted
+++ resolved
@@ -315,9 +315,89 @@
         default_warnings = warnings.showwarning
         warnings.showwarning = _warn_to_stdout
 
-<<<<<<< HEAD
-        stats = fs.Stats(state.cache_dir, state.build_name, state.evaluation_id)
-=======
+        # Export the model to ONNX
+        output_path = base_onnx_file(state)
+        os.makedirs(onnx_dir(state), exist_ok=True)
+
+        torch.onnx.export(
+            state.model,
+            dummy_inputs,
+            output_path,
+            input_names=dummy_input_names,
+            do_constant_folding=True,
+            opset_version=opset,
+            verbose=False,
+        )
+
+        # Save output names to ensure we are preserving the order of the outputs
+        state.expected_output_names = get_output_names(output_path)
+
+        # Restore default warnings behavior
+        warnings.showwarning = default_warnings
+
+        tensor_helpers.save_inputs(
+            [state.inputs],
+            original_inputs_file(state.cache_dir, state.build_name),
+            downcast=False,
+        )
+
+        # Check the if the base mode has been exported successfully
+        success_msg = "\tSuccess exporting model to ONNX"
+        fail_msg = "\tFailed exporting model to ONNX"
+
+        if check_model(output_path, success_msg, fail_msg):
+            state.results = output_path
+
+            state.save_stat(
+                fs.Keys.ONNX_FILE,
+                output_path,
+            )
+        else:
+            msg = f"""
+            Unable to export model to ONNX using Torch's ONNX exporter.
+            We recommend that you modify your model until it is
+            compatible with this third party software, then re-run.
+            More information may be available in the log file at **{self.logfile_path}**
+            """
+            raise exp.StageError(msg)
+
+        return state
+
+
+class VerifyOnnxExporter(stage.Stage):
+    """
+    Stage that runs a parity test on an input PyTorch model and an ONNX
+    file derived from that model.
+
+    Note that the derived ONNX file is discarded by the verification API,
+    so we can't use it in downstream Stages. To use this stage inline with
+    other build stages, we recommend:
+        discover -> verify-onnx-exporter -> export-pytorch -> other stages
+
+    Expected inputs:
+     - state.model is a torch.nn.Module or torch.jit.ScriptModule
+     - state.inputs is a dict that represents valid kwargs to the forward
+        function of state.model
+
+    Outputs: No change to state
+    """
+
+    unique_name = "verify-onnx-exporter"
+
+    def __init__(self):
+        super().__init__(monitor_message="Verifying ONNX exporter")
+
+    @staticmethod
+    def parser(add_help: bool = True) -> argparse.ArgumentParser:
+        parser = argparse.ArgumentParser(
+            description="Use OnnxRuntime to optimize an ONNX model",
+            add_help=add_help,
+        )
+
+        return parser
+
+    def fire(self, state: fs.State):
+
         # Verify if the exported model matches the input torch model
         try:
             # Tolerance levels for the torch export are recommended by Pytorch here:
@@ -331,7 +411,7 @@
             export_verification = torch.onnx.verification.find_mismatch(
                 state.model,
                 tuple(state.inputs.values()),
-                opset_version=opset,
+                opset_version=state.onnx_opset,
                 options=fp32_tolerance,
             )
 
@@ -356,131 +436,6 @@
             fs.Keys.TORCH_ONNX_EXPORT_VALIDITY,
             is_export_valid,
         )
->>>>>>> 96418cf1
-
-        # Export the model to ONNX
-        output_path = base_onnx_file(state)
-        os.makedirs(onnx_dir(state), exist_ok=True)
-
-        torch.onnx.export(
-            state.model,
-            dummy_inputs,
-            output_path,
-            input_names=dummy_input_names,
-            do_constant_folding=True,
-            opset_version=opset,
-            verbose=False,
-        )
-
-        # Save output names to ensure we are preserving the order of the outputs
-        state.expected_output_names = get_output_names(output_path)
-
-        # Restore default warnings behavior
-        warnings.showwarning = default_warnings
-
-        tensor_helpers.save_inputs(
-            [state.inputs],
-            original_inputs_file(state.cache_dir, state.build_name),
-            downcast=False,
-        )
-
-        # Check the if the base mode has been exported successfully
-        success_msg = "\tSuccess exporting model to ONNX"
-        fail_msg = "\tFailed exporting model to ONNX"
-
-        if check_model(output_path, success_msg, fail_msg):
-            state.results = output_path
-
-            state.save_stat(
-                fs.Keys.ONNX_FILE,
-                output_path,
-            )
-        else:
-            msg = f"""
-            Unable to export model to ONNX using Torch's ONNX exporter.
-            We recommend that you modify your model until it is
-            compatible with this third party software, then re-run.
-            More information may be available in the log file at **{self.logfile_path}**
-            """
-            raise exp.StageError(msg)
-
-        return state
-
-
-class VerifyOnnxExporter(stage.Stage):
-    """
-    Stage that runs a parity test on an input PyTorch model and an ONNX
-    file derived from that model.
-
-    Note that the derived ONNX file is discarded by the verification API,
-    so we can't use it in downstream Stages. To use this stage inline with
-    other build stages, we recommend:
-        discover -> verify-onnx-exporter -> export-pytorch -> other stages
-
-    Expected inputs:
-     - state.model is a torch.nn.Module or torch.jit.ScriptModule
-     - state.inputs is a dict that represents valid kwargs to the forward
-        function of state.model
-
-    Outputs: No change to state
-    """
-
-    unique_name = "verify-onnx-exporter"
-
-    def __init__(self):
-        super().__init__(monitor_message="Verifying ONNX exporter")
-
-    @staticmethod
-    def parser(add_help: bool = True) -> argparse.ArgumentParser:
-        parser = argparse.ArgumentParser(
-            description="Use OnnxRuntime to optimize an ONNX model",
-            add_help=add_help,
-        )
-
-        return parser
-
-    def fire(self, state: fs.State):
-
-        stats = fs.Stats(state.cache_dir, state.build_name, state.evaluation_id)
-
-        # Verify if the exported model matches the input torch model
-        try:
-            # Tolerance levels for the torch export are recommended by Pytorch here:
-            # https://pytorch.org/docs/stable/testing.html#module-torch.testing
-            fp32_tolerance = torch.onnx.verification.VerificationOptions(
-                rtol=1.3e-6, atol=1e-5
-            )
-
-            # The `torch.onnx.verification.find_mismatch()` takes input arguments to the
-            # model as `input_args (Tuple[Any, ...])`
-            export_verification = torch.onnx.verification.find_mismatch(
-                state.model,
-                tuple(state.inputs.values()),
-                opset_version=state.onnx_opset,
-                options=fp32_tolerance,
-            )
-
-            # `export_verification.has_mismatch()` returns True if a mismatch is found and
-            # False otherwise. If no mismatch is found,# `is_export_valid` is set to "Valid",
-            # indicating successful verification.
-            # If a mismatch is found, `is_export_valid` is set to "Invalid", indicating
-            # the verification failed.
-            if not export_verification.has_mismatch():
-                is_export_valid = "valid"
-            else:
-                is_export_valid = "invalid"
-
-        # The except block catches any type of exception that might occur during the
-        # verification process. If any exception occurs,`is_export_valid` is set to
-        # "Unverified", indicating that the verification process could not be completed,
-        # and therefore the model's export status is unverified.
-        except Exception:  # pylint: disable=broad-except
-            is_export_valid = "unverified"
-
-        stats.save_model_eval_stat(
-            fs.Keys.TORCH_ONNX_EXPORT_VALIDITY,
-            is_export_valid,
-        )
 
         return state
 
