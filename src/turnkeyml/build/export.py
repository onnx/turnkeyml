--- conflicted
+++ resolved
@@ -62,17 +62,20 @@
         f"{state.config.build_name}-op{state.config.onnx_opset}-base.onnx",
     )
 
+
 def base_coreml_file(state: build.State):
     return os.path.join(
         onnx_dir(state),
         f"{state.config.build_name}-op{state.config.onnx_opset}-base.mlmodel",
     )
 
+
 def opt_onnx_file(state: build.State):
     return os.path.join(
         onnx_dir(state),
         f"{state.config.build_name}-op{state.config.onnx_opset}-opt.onnx",
     )
+
 
 def converted_onnx_file(state: build.State):
     return os.path.join(
@@ -624,8 +627,8 @@
             """
             raise exp.StageError(msg)
 
-<<<<<<< HEAD
         return state
+
 
 class ExportToCoreML(stage.Stage):
     """
@@ -644,7 +647,6 @@
             unique_name="coreml_conversion",
             monitor_message="Converting to CoreML",
         )
-
 
     def fire(self, state: build.State):
         if not isinstance(state.model, (torch.nn.Module, torch.jit.ScriptModule)):
@@ -679,7 +681,7 @@
 
         # Generate a TorchScript Version
         dummy_inputs = copy.deepcopy(state.inputs)
-        traced_model = torch.jit.trace(state.model, example_kwarg_inputs = dummy_inputs)
+        traced_model = torch.jit.trace(state.model, example_kwarg_inputs=dummy_inputs)
 
         # Export the model to CoreML
         output_path = base_coreml_file(state)
@@ -687,12 +689,12 @@
         coreml_model = ct.convert(
             traced_model,
             inputs=[ct.TensorType(shape=inp.shape) for inp in dummy_inputs.values()],
-            convert_to="neuralnetwork"
+            convert_to="neuralnetwork",
         )
 
         # Save the CoreML model
         coreml_model.save(output_path)
-        
+
         # Save output names to ensure we are preserving the order of the outputs
         state.expected_output_names = get_output_names(output_path)
 
@@ -707,6 +709,7 @@
         state.intermediate_results = [output_path]
 
         return state
+
 
 class QuantizeONNXModel(stage.Stage):
     """
@@ -757,26 +760,4 @@
             """
             raise exp.StageError(msg)
 
-        return state
-
-
-class SuccessStage(stage.Stage):
-    """
-    Stage that sets state.build_status = build.Status.SUCCESSFUL_BUILD,
-    indicating that the build sequence has completed all of the requested build stages.
-    """
-
-    def __init__(self):
-        super().__init__(
-            unique_name="set_success",
-            monitor_message="Finishing up",
-        )
-
-    def fire(self, state: build.State):
-        state.build_status = build.Status.SUCCESSFUL_BUILD
-
-        state.results = copy.deepcopy(state.intermediate_results)
-
-=======
->>>>>>> 6285de83
         return state