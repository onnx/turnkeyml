--- conflicted
+++ resolved
@@ -181,27 +181,6 @@
                 f"File extension must be .py, .onnx, or .txt (got {file_name})"
             )
 
-<<<<<<< HEAD
-    # Decode turnkey args into TracerArgs flags
-    if analyze_only:
-        actions = [
-            Action.ANALYZE,
-        ]
-    else:
-        actions = [
-            Action.ANALYZE,
-            Action.BUILD,
-        ]
-
-    if Action.BENCHMARK in actions:
-        printing.log_warning(
-            "The benchmarking functionality of ONNX TurnkeyML has been "
-            "deprecated. See https://github.com/onnx/turnkeyml/milestone/3 "
-            "for details."
-        )
-
-=======
->>>>>>> 96418cf1
     if use_slurm:
         jobs = spawn.slurm_jobs_in_queue()
         if len(jobs) > 0:
