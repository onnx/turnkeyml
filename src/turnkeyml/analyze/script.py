import sys
import os
import inspect
import importlib.util
import copy
import time
import shlex
import functools
import dataclasses
import traceback
import hashlib
from typing import Union, List, Dict, Tuple, Optional
from types import FrameType, TracebackType
from enum import Enum
import torch
import git
from turnkeyml.common import printing
import turnkeyml.common.build as build
import turnkeyml.common.exceptions as exp
from turnkeyml.build.stage import Sequence
import turnkeyml.analyze.status as status
import turnkeyml.analyze.util as util
import turnkeyml.common.tf_helpers as tf_helpers
import turnkeyml.common.labels as labels
from turnkeyml.model_api import benchmark_model
import turnkeyml.common.filesystem as fs
from turnkeyml.run.devices import (
    DEVICE_RUNTIME_MAP,
    DEFAULT_RUNTIME,
    SUPPORTED_RUNTIMES,
)


class Action(Enum):
    ANALYZE = "analyze"
    BUILD = "build"
    BENCHMARK = "benchmark"


@dataclasses.dataclass
class TracerArgs:
    input: str
    script_args: str
    device: str
    runtime: str
    iterations: int
    actions: List[Action]
    lean_cache: bool
    targets: List[str]
    max_depth: int
    onnx_opset: int
    cache_dir: str
    rebuild: str
    models_found: Dict[str, util.ModelInfo] = dataclasses.field(default_factory=dict)
    script_name: Optional[str] = None
    sequence: Optional[Sequence] = None
    rt_args: Optional[Dict] = None

    @functools.cached_property
    def labels(self) -> Dict[str, str]:
        # Load labels data from python scripts
        # This is not compatible with ONNX files, so we return
        # and empty dictionary in that case
        if self.input.endswith(".py"):
            return labels.load_from_file(self.input)
        else:
            return {}

    @functools.cached_property
    def torch_activations(self) -> List[str]:
        act = tf_helpers.get_classes(torch.nn.modules.activation)
        act += tf_helpers.get_transformers_activations()
        return act


def _store_traceback(invocation_info: util.UniqueInvocationInfo):
    """
    Store the traceback from an exception into invocation_info so that
    we can print it during the status update.
    """

    exc_type, exc_value, exc_traceback = sys.exc_info()
    invocation_info.traceback = traceback.format_exception(
        exc_type, exc_value, exc_traceback
    )

    # Remove line breaks and sequences of spaces from status message
    invocation_info.status_message = " ".join(invocation_info.status_message.split())


def explore_invocation(
    model_inputs: dict,
    model_info: util.ModelInfo,
    invocation_info: util.UniqueInvocationInfo,
    tracer_args: TracerArgs,
) -> None:
    """
    Calls the turnkey function from within the model forward function
    """

    # Update status to "computing"
    invocation_info.status_message = "Computing..."
    invocation_info.status_message_color = printing.Colors.OKBLUE

    build_name = fs.get_build_name(
        tracer_args.script_name, tracer_args.labels, invocation_info.hash
    )
    status.update(tracer_args.models_found, build_name, tracer_args.cache_dir)

    # Organize the inputs to python model instances
    # Not necessary for ONNX models
    if model_info.model_type == build.ModelType.ONNX_FILE:
        inputs = model_inputs
    else:
        # Get a copy of the keyword arguments
        args, kwargs = model_inputs
        inputs = {}
        for k in kwargs.keys():
            if torch.is_tensor(kwargs[k]):
                inputs[k] = torch.tensor(kwargs[k].detach().numpy())
            else:
                inputs[k] = copy.deepcopy(kwargs[k])

        # Convert all positional arguments into keyword arguments
        if args != ():
            if model_info.model_type in [
                build.ModelType.PYTORCH,
                build.ModelType.PYTORCH_COMPILED,
            ]:
                forward_function = model_info.model.forward
            elif model_info.model_type == build.ModelType.KERAS:
                forward_function = model_info.model.call
            all_args = list(inspect.signature(forward_function).parameters.keys())
            for i in range(len(args)):
                if torch.is_tensor(args[i]):
                    inputs[all_args[i]] = torch.tensor(args[i].detach().numpy())
                else:
                    inputs[all_args[i]] = args[i]
        invocation_info.inputs = inputs

    # If the user has not provided a specific runtime, select the runtime
    # based on the device provided.
    if tracer_args.runtime is None:
        selected_runtime = DEVICE_RUNTIME_MAP[tracer_args.device][DEFAULT_RUNTIME]
    else:
        selected_runtime = tracer_args.runtime

    runtime_info = SUPPORTED_RUNTIMES[selected_runtime]
    if "status_stats" in runtime_info.keys():
        invocation_info.stats_keys = runtime_info["status_stats"]
    else:
        invocation_info.stats_keys = []

    # Create an ID for the build stats by combining the device and runtime.
    # We don't need more info in the evaluation_id because changes to benchmark_model()
    # arguments (e.g., sequence) will trigger a rebuild, which is intended to replace the
    # build stats so long as the device and runtime have not changed.
    evaluation_id = f"{tracer_args.device}_{selected_runtime}"

    stats = fs.Stats(
        tracer_args.cache_dir,
        build_name,
        evaluation_id,
    )
    invocation_info.stats = stats

    # Stats that apply to the model, regardless of build
    stats.save_model_stat(
        fs.Keys.HASH,
        model_info.hash,
    )
    stats.save_model_stat(
        fs.Keys.MODEL_NAME,
        tracer_args.script_name,
    )
    stats.save_model_stat(
        fs.Keys.PARAMETERS,
        model_info.params,
    )
    if model_info.model_type != build.ModelType.ONNX_FILE:
        stats.save_stat(fs.Keys.CLASS, type(model_info.model).__name__)
    if fs.Keys.AUTHOR in tracer_args.labels:
<<<<<<< HEAD
        stats.save_model_stat(fs.Keys.AUTHOR, tracer_args.labels[fs.Keys.AUTHOR][0])
    if fs.Keys.CLASS in tracer_args.labels:
        stats.save_model_stat(fs.Keys.CLASS, tracer_args.labels[fs.Keys.CLASS][0])
=======
        stats.save_stat(fs.Keys.AUTHOR, tracer_args.labels[fs.Keys.AUTHOR][0])
>>>>>>> d5390fb4
    if fs.Keys.TASK in tracer_args.labels:
        stats.save_model_stat(fs.Keys.TASK, tracer_args.labels[fs.Keys.TASK][0])

    # Save all of the lables in one place
    stats.save_stat(fs.Keys.LABELS, tracer_args.labels)

    # If the input script is a built-in TurnkeyML model, make a note of
    # which one
    if os.path.abspath(fs.MODELS_DIR) in os.path.abspath(tracer_args.input):
        try:
            # If this turnkey installation is in a git repo, use the
            # specific git hash
            git_repo = git.Repo(search_parent_directories=True)
            git_hash = git_repo.head.object.hexsha
        except git.exc.InvalidGitRepositoryError:
            # If we aren't in a git repo (e.g., PyPI package), point the user back to main
            git_hash = "main"

        relative_path = tracer_args.input.replace(
            fs.MODELS_DIR,
            f"https://github.com/onnx/turnkeyml/tree/{git_hash}/models",
        ).replace("\\", "/")
        stats.save_model_stat(fs.Keys.MODEL_SCRIPT, relative_path)

    # Build-specific stats
    stats.save_model_eval_stat(
        fs.Keys.DEVICE_TYPE,
        tracer_args.device,
    )
    stats.save_model_eval_stat(
        fs.Keys.RUNTIME,
        selected_runtime,
    )
    stats.save_model_eval_stat(
        fs.Keys.ITERATIONS,
        tracer_args.iterations,
    )

    perf = None
    try:
        if model_info.model_type == build.ModelType.PYTORCH_COMPILED:
            invocation_info.status_message = (
                "Skipping model compiled using torch.compile(). "
                "turnkey requires models to be in eager mode "
                "(regardless of what runtime you have selected)."
            )
            invocation_info.status_message_color = printing.Colors.WARNING
        else:
            # Indicate that the benchmark is running. If the build fails for any reason,
            # we will try to catch the exception and note it in the stats.
            # If a concluded build still has a status of "running", this means
            # there was an uncaught exception.
            stats.save_model_eval_stat(
                fs.Keys.BENCHMARK_STATUS, fs.BenchmarkStatus.RUNNING
            )

            perf = benchmark_model(
                model_info.model,
                inputs,
                evaluation_id=evaluation_id,
                device=tracer_args.device,
                runtime=selected_runtime,
                build_name=build_name,
                iterations=tracer_args.iterations,
                cache_dir=tracer_args.cache_dir,
                build_only=Action.BENCHMARK not in tracer_args.actions,
                lean_cache=tracer_args.lean_cache,
                sequence=tracer_args.sequence,
                onnx_opset=tracer_args.onnx_opset,
                rebuild=tracer_args.rebuild,
                rt_args=tracer_args.rt_args,
            )
            if Action.BENCHMARK in tracer_args.actions:
                invocation_info.status_message = "Model successfully benchmarked!"
                invocation_info.performance = perf
                invocation_info.status_message_color = printing.Colors.OKGREEN
            else:
                invocation_info.status_message = "Model successfully built!"
                invocation_info.status_message_color = printing.Colors.OKGREEN

    except exp.StageError as e:
        invocation_info.status_message = f"Build Error: {e}"
        invocation_info.status_message_color = printing.Colors.WARNING

        stats.save_model_eval_stat(fs.Keys.BENCHMARK_STATUS, fs.BenchmarkStatus.FAILED)

        _store_traceback(invocation_info)

    except exp.SkipBuild:
        # SkipBuild is an exception that the build_model() API will raise
        # when it is skipping a previously-failed build when rebuild=never is set
        invocation_info.status_message = (
            "Build intentionally skipped because rebuild=never"
        )
        invocation_info.status_message_color = printing.Colors.WARNING

        stats.save_model_eval_stat(fs.Keys.BENCHMARK_STATUS, fs.BenchmarkStatus.KILLED)

    except exp.ArgError as e:
        # ArgError indicates that some argument to benchmark_model() was
        # illegal. In that case we want to halt execution so that users can
        # fix their arguments.

        stats.save_model_eval_stat(fs.Keys.BENCHMARK_STATUS, fs.BenchmarkStatus.FAILED)

        raise e

    except exp.Error as e:
        invocation_info.status_message = f"Error: {e}."
        invocation_info.status_message_color = printing.Colors.WARNING

        stats.save_model_eval_stat(fs.Keys.BENCHMARK_STATUS, fs.BenchmarkStatus.FAILED)

        _store_traceback(invocation_info)

    # This broad exception is ok since enumerating all exceptions is
    # not possible, as the tested software continuously evolves.
    except Exception as e:  # pylint: disable=broad-except
        invocation_info.status_message = f"Unknown turnkey error: {e}"
        invocation_info.status_message_color = printing.Colors.WARNING

        stats.save_model_eval_stat(fs.Keys.BENCHMARK_STATUS, fs.BenchmarkStatus.FAILED)

        _store_traceback(invocation_info)
    else:
        # If there was no exception then we consider the build to be a success
        stats.save_model_eval_stat(
            fs.Keys.BENCHMARK_STATUS, fs.BenchmarkStatus.SUCCESSFUL
        )

    finally:
        # Ensure that stdout/stderr is not being forwarded before updating status
        util.stop_logger_forward()

        system_info = build.get_system_info()
        stats.save_model_stat(
            fs.Keys.SYSTEM_INFO,
            system_info,
        )
        if model_info.model_type != build.ModelType.PYTORCH_COMPILED:
            # We have this if-block because torch-compiled model instances
            # are not legal input to this function. So when we encounter one,
            # we want to exit the function as quickly as possible, without
            # doing any of the logic that follows this comment.

            # ONNX stats that we want to save into the build's turnkey_stats.yaml file
            # so that they can be easily accessed by the report command later
            if fs.Keys.ONNX_FILE in stats.evaluation_stats.keys():
                # Just in case the ONNX file was generated on a different machine:
                # strip the state's cache dir, then prepend the current cache dir
                final_onnx_file = fs.rebase_cache_dir(
                    stats.evaluation_stats[fs.Keys.ONNX_FILE],
                    build_name,
                    tracer_args.cache_dir,
                )

                onnx_ops_counter = util.get_onnx_ops_list(final_onnx_file)
                onnx_model_info = util.populate_onnx_model_info(final_onnx_file)
                onnx_input_dimensions = util.onnx_input_dimensions(final_onnx_file)

                stats.save_model_stat(
                    fs.Keys.ONNX_OPS_COUNTER,
                    onnx_ops_counter,
                )
                stats.save_model_stat(
                    fs.Keys.ONNX_MODEL_INFO,
                    onnx_model_info,
                )
                stats.save_model_stat(
                    fs.Keys.ONNX_INPUT_DIMENSIONS,
                    onnx_input_dimensions,
                )

            if perf:
                for key, value in vars(perf).items():
                    stats.save_model_eval_stat(
                        key=key,
                        value=value,
                    )

            status.update(tracer_args.models_found, build_name, tracer_args.cache_dir)


def get_model_hash(
    model: Union[torch.nn.Module, "tf.keras.Model", str], model_type: build.ModelType
):
    return build.hash_model(
        model, model_type, hash_params=model_type == build.ModelType.ONNX_FILE
    )[:8]


def get_invocation_hash(
    model_hash: str, parent_invocation_hash: str, args: Tuple, kwargs: Dict
) -> str:
    """
    Combines the model hash and the input shapes to create the invocation hash
    We also ensure that invocations that come from different parents have different hashes
    """

    # Merge positional and keyword args
    args = {"Positional Arg {}".format(i + 1): arg for i, arg in enumerate(args)}
    kwargs = {**kwargs, **args}

    # Get input shapes and types
    input_shapes, input_dtypes = build.get_shapes_and_dtypes(kwargs)

    hashable_content = (
        f"{model_hash}{parent_invocation_hash}{input_shapes}{input_dtypes}"
    )
    return hashlib.sha256(hashable_content.encode()).hexdigest()[:8], input_shapes


def store_model_info(
    model: Union[torch.nn.Module, "tf.keras.Model"],
    model_name: str,
    model_type: build.ModelType,
    frame: FrameType,
    event: str,
    tracer_args: TracerArgs,
    depth: int,
    parent_hash: str,
):
    # Getting the model hash is only possible after the first inference of Keras models
    model_hash = get_model_hash(model, model_type)

    # File where the model was found
    file = str(frame)[str(frame).find("file ") + 6 : str(frame).find("',")]

    # Line where the model was found
    line = frame.f_lineno if event == "return" else frame.f_lineno - 1

    # Keep track of all models details

    # If we have already found a model, don't add it to models_found again
    # We have to use both the model hash and the script name, since we don't
    # want to ignore a model if it was explicitly called in two different scripts
    identifier = f"{model_hash}_{tracer_args.script_name}"
    model_already_found = False
    for model_info in tracer_args.models_found.values():
        if identifier == f"{model_info.hash}_{model_info.script_name}":
            model_already_found = True

    if not model_already_found:
        build_model = Action.BUILD in tracer_args.actions
        tracer_args.models_found[model_hash] = util.ModelInfo(
            model=model,
            name=model_name,
            file=file,
            line=line,
            depth=depth,
            hash=model_hash,
            parent_hash=parent_hash,
            build_model=build_model,
            model_type=model_type,
            script_name=tracer_args.script_name,
        )


def explore_frame(
    frame,
    event,
    local_var_name,
    local_var,
    tracer_args: TracerArgs,
    depth: int = 0,
    parent_hash: Union[str, None] = None,
):
    """
    This function checks whether local_var is a torch or keras model.
    If it is, we will modify its forward function to know when it
    is called.
    """

    # Exit frame exploration if Python is shutting down
    if not bool(sys.modules):
        return

    # Skip all variables that are not a subclass of torch.nn.Module/tf.keras.Model
    # Note: try block used since dead weakreferences fail when checking subclass
    try:
        if issubclass(type(local_var), torch.nn.Module):
            if type(local_var) in tracer_args.torch_activations:
                return
            if "dynamo_ctx" in local_var.__dict__:
                model_type = build.ModelType.PYTORCH_COMPILED
            else:
                model_type = build.ModelType.PYTORCH
        elif tf_helpers.is_keras_subclass(type(local_var)):
            model_type = build.ModelType.KERAS
        else:
            return
    except AttributeError:
        return

    # Skip self variable and variable names commonly used by child models
    if (
        local_var_name == "self"
        or local_var_name == "instance"
        or local_var_name == "child"
        or local_var_name == "layer"
        or local_var_name == "module"
    ):
        return

    # Check if we are inside of a subclass of torch.nn.Module or tf.keras.model
    inside_class = False
    inside_nn_subclass = False
    if "self" in frame.f_locals:
        self_var = frame.f_locals["self"]
        inside_class = type(self_var)
        inside_nn_subclass = issubclass(
            inside_class, torch.nn.Module
        ) or tf_helpers.is_keras_subclass(inside_class)

    if not inside_nn_subclass:
        if hasattr(local_var, "forward_instrumented"):
            # A previously-found model might have been compiled
            # Update that information if needed
            if model_type == build.ModelType.PYTORCH_COMPILED:
                tracer_args.models_found[
                    local_var.turnkey_hash
                ].model_type = build.ModelType.PYTORCH_COMPILED
            return

        if model_type == build.ModelType.PYTORCH:
            # Avoid instrumenting models before they have been fully loaded
            if util.count_parameters(local_var, model_type) == 0:
                return

            # Mark this model as instrumented
            local_var.forward_instrumented = True

            # Create a copy of the old forward function
            old_forward = local_var.forward

            # Recursively look for sub-models within the found model
            # This is only possible on Pytorch, since each layer of a torch.nn.module
            # is also a torch.nn.module.
            model_hash = get_model_hash(local_var, model_type)
            local_var.turnkey_hash = model_hash
            if depth < tracer_args.max_depth:
                recursive_search(
                    frame, event, local_var, depth, model_hash, tracer_args
                )

            # We can keep track of Pytorch models even before they are executed
            store_model_info(
                local_var,
                local_var_name,
                model_type,
                frame,
                event,
                tracer_args,
                depth,
                parent_hash,
            )
        elif model_type == build.ModelType.KERAS:
            # Mark this model as instrumented
            local_var.forward_instrumented = True

            # Create a copy of the old forward function
            old_forward = local_var.call

            # Raise exception if user tries to use max_depth!=0 for a keras model
            if tracer_args.max_depth != 0:
                raise exp.Error("max_depth is not supported for Keras models")
        local_var.old_forward = old_forward

        def forward_spy(*args, **kwargs):
            tracer = sys.getprofile()
            if tracer is not None:
                # Turn tracing off while the model is being executed for speed
                sys.setprofile(None)
            elif depth == 0:
                # If this model is being executed and the tracing is already off
                # we are calling a module within a parent module. We only run
                # on child models if the user has explicitly asked us to
                # do so by setting the max_depth flag.
                return old_forward(*args, **kwargs)

            # We can only keep track of keras models once they have been executed
            if model_type == build.ModelType.KERAS:
                store_model_info(
                    local_var,
                    local_var_name,
                    model_type,
                    frame,
                    event,
                    tracer_args,
                    depth,
                    parent_hash,
                )

            # Get parent invocation hash
            parent_invocation_hash = None
            if parent_hash:
                parent_invocation_hash = tracer_args.models_found[
                    parent_hash
                ].last_unique_invocation_executed

            model_hash = get_model_hash(local_var, model_type)
            invocation_hash, input_shapes = get_invocation_hash(
                model_hash, parent_invocation_hash, args, kwargs
            )
            model_info = tracer_args.models_found[model_hash]

            if invocation_hash not in model_info.unique_invocations:
                model_info.unique_invocations[
                    invocation_hash
                ] = util.UniqueInvocationInfo(
                    hash=invocation_hash,
                    is_target=invocation_hash in tracer_args.targets
                    or len(tracer_args.targets) == 0,
                    input_shapes=input_shapes,
                    parent_hash=parent_invocation_hash,
                )
            model_info.last_unique_invocation_executed = invocation_hash

            # Keep track of execution time
            start_time = time.time()
            outputs = old_forward(*args, **kwargs)
            end_time = time.time()

            invocation_info = model_info.unique_invocations[invocation_hash]
            invocation_info.exec_time = (
                invocation_info.exec_time + end_time - start_time
            )
            invocation_info.executed = invocation_info.executed + 1

            # Call benchmark_model() if this is the first time the model is being executed
            # and this model has been selected by the user
            if (
                invocation_info.executed == 1
                and invocation_info.is_target
                and (model_info.build_model)
            ):
                explore_invocation(
                    model_inputs=[args, kwargs],
                    model_info=model_info,
                    invocation_info=invocation_info,
                    tracer_args=tracer_args,
                )
                # Ensure that benchmark_model() doesn't interfere with our execution count
                model_info.executed = 1

            build_name = fs.get_build_name(
                tracer_args.script_name, tracer_args.labels, invocation_info.hash
            )
            status.update(tracer_args.models_found, build_name, tracer_args.cache_dir)

            # Turn tracing on again after computing the outputs
            sys.setprofile(tracer)

            return outputs

        # The inspect module offers the ability to actually copy the signature of the wrapped
        # function. This allows other functions to see the correct parameters instead of the
        # enigmatic *args, **kwargs. This is especially important for Keras, since it heavily
        # relies on inspections to the call function.
        forward_spy.__signature__ = inspect.signature(old_forward)

        # Use modified forward/call function
        if model_type == build.ModelType.PYTORCH:
            local_var.forward = forward_spy
        elif model_type == build.ModelType.KERAS:
            local_var.call = forward_spy


def tracefunc(
    frame: FrameType, event: str, _, tracer_args: TracerArgs
) -> TracebackType:
    """
    This function is used to trace the program as it runs in order
    to keep track of all all instantiated models.
    This function is passed to sys.setprofile() as a callback function.
    It receives three arguments:
        frame (the stack frame from the code being run),
        event (a string naming the type of notification), and
        arg (an event-specific value)

    """

    # Create a copy of f_locals.keys() to avoid errors due to dict changing
    local_names = list(frame.f_locals.keys())

    # Loop over all local variables to check if new models can be found
    for local_var_name in local_names:
        explore_frame(
            frame,
            event,
            local_var_name,
            frame.f_locals[local_var_name],
            tracer_args=tracer_args,
            depth=0,
        )

    return tracefunc


def recursive_search(
    frame: FrameType,
    event: str,
    model: Union[torch.nn.Module, "tf.keras.Model"],
    depth: int,
    parent_hash: Union[str, None],
    tracer_args: TracerArgs,
):
    """
    Recursively check for submodels within found models
    """
    element_names = list(dict(model.named_modules()).keys())[1:]
    for element_name in element_names:
        if hasattr(model, element_name):
            element = getattr(model, element_name)
            if issubclass(type(element), torch.nn.Module):
                explore_frame(
                    frame,
                    event,
                    element_name,
                    element,
                    tracer_args,
                    depth=depth + 1,
                    parent_hash=parent_hash,
                )


@dataclasses.dataclass
class HelpfulHandler:
    # Type of exception to handle
    exc_type: Exception
    # Do not print any traceback after this message is encountered
    traceback_stop_msg: str
    # Message to print that gives context to the traceback
    helpful_msg: str


class AnalysisException(Exception):
    pass


class HelpfulExceptions:
    """
    Catch certain exceptions, defined by `HelpfulHandler`s, and print a more helpful
    error message and traceback than what would ordinarily be printed out. This is
    useful to avoid showing the user a giant traceback that goes all the way through
    our profiling code.
    """

    def __init__(self, exceptions_to_handle: List[HelpfulHandler]):
        self.excs = exceptions_to_handle

    def __enter__(self):
        pass

    def __exit__(self, exc_type, _exc_value, exc_tb):
        for exc_handler in self.excs:
            if exc_type == exc_handler.exc_type:
                # Search the full traceback for the traceback_stop_msg
                tb = traceback.format_tb(exc_tb)

                # This default value of offending_line makes it so we will print
                # the entire traceback if we can't find the traceback_stop_msg
                offending_line = -2
                for i, line in enumerate(tb):
                    if exc_handler.traceback_stop_msg in line:
                        offending_line = i

                # Eliminate the lines of traceback before and after the traceback_stop_msg
                # Typically, the lines that follow will be related to our profiling
                # code and not helpful to the user

                # Start the helpful_traceback after line 3, since the first 3 lines are related
                # to our profiler
                start_line = 3
                helpful_traceback = "\n".join(tb[start_line : offending_line + 1])

                # sys.tracebacklimit = 0 prevents the unwanted traceback from printing
                # when we raise our AnalysisException
                sys.tracebacklimit = 0
                raise AnalysisException(
                    f"{exc_handler.helpful_msg}\n\nTraceback: \n\n: {helpful_traceback}"
                )


def evaluate_script(tracer_args: TracerArgs) -> Dict[str, util.ModelInfo]:
    tracer_args.script_name = fs.clean_file_name(tracer_args.input)

    # Get a pointer to the script's python module
    spec = importlib.util.spec_from_file_location("__main__", tracer_args.input)
    module = importlib.util.module_from_spec(spec)

    # Overwriting argv to import input script using "input-args"
    if tracer_args.script_args is None:
        tracer_args.script_args = []
    else:
        tracer_args.script_args = shlex.split(tracer_args.script_args)
    sys.argv = [tracer_args.input] + tracer_args.script_args
    sys.path.append(os.getcwd())

    # Create a tracer object that bundles a callback function with some args
    tracer = functools.partial(tracefunc, tracer_args=tracer_args)

    # Enabling analysis via setprofile
    sys.setprofile(tracer)

    # Import input script. Each executed frame of the input script will
    # trigger the tracefunc() callback function (defined above)
    with HelpfulExceptions(
        [
            HelpfulHandler(
                torch.jit.frontend.NotSupportedError,
                "torch.jit.script(",
                "torch.jit.script() is not supported by turnkey CLI and benchmark_files() API, "
                "however torch.jit.script() is being called in your script."
                "You can try passing your model instance into the benchmark_model() API instead. ",
            )
        ]
    ):
        spec.loader.exec_module(module)

    # Stop profiling when we're done executing the module
    sys.setprofile(None)

    return tracer_args.models_found<|MERGE_RESOLUTION|>--- conflicted
+++ resolved
@@ -180,13 +180,7 @@
     if model_info.model_type != build.ModelType.ONNX_FILE:
         stats.save_stat(fs.Keys.CLASS, type(model_info.model).__name__)
     if fs.Keys.AUTHOR in tracer_args.labels:
-<<<<<<< HEAD
         stats.save_model_stat(fs.Keys.AUTHOR, tracer_args.labels[fs.Keys.AUTHOR][0])
-    if fs.Keys.CLASS in tracer_args.labels:
-        stats.save_model_stat(fs.Keys.CLASS, tracer_args.labels[fs.Keys.CLASS][0])
-=======
-        stats.save_stat(fs.Keys.AUTHOR, tracer_args.labels[fs.Keys.AUTHOR][0])
->>>>>>> d5390fb4
     if fs.Keys.TASK in tracer_args.labels:
         stats.save_model_stat(fs.Keys.TASK, tracer_args.labels[fs.Keys.TASK][0])
 
