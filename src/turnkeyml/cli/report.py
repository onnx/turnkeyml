import os
import csv
from datetime import datetime
from pathlib import Path
from typing import Dict, List
import yaml
import pandas as pd
import turnkeyml.common.printing as printing
import turnkeyml.common.filesystem as fs
import turnkeyml.common.build as bd


def get_report_name(prefix: str = "") -> str:
    """
    Returns the name of the .csv report
    """
    day = datetime.now().day
    month = datetime.now().month
    year = datetime.now().year
    date_key = f"{year}-{str(month).zfill(2)}-{str(day).zfill(2)}"
    return f"{prefix}{date_key}.csv"


def _good_get(
    dict: Dict, key: str, return_keys: bool = False, return_values: bool = False
):
    if key in dict:
        if return_keys:
            return list(dict[key].keys())
        elif return_values:
            return list(dict[key].values())
        else:
            return dict[key]
    else:
        return "-"


def summary_spreadsheets(args) -> None:
    # Input arguments from CLI
    cache_dirs = [os.path.expanduser(dir) for dir in args.cache_dirs]
    cache_dirs = fs.expand_inputs(cache_dirs)
    report_dir = os.path.expanduser(args.report_dir)

    # Name report file
    report_path = os.path.join(report_dir, get_report_name())

    # Create report dict
    Path(report_dir).mkdir(parents=True, exist_ok=True)

    report: List[Dict] = []
    all_evaluation_stats = []

    # Add results from all user-provided cache folders
    for cache_dir in cache_dirs:
        # Check if this is a valid cache directory
        fs.check_cache_dir(cache_dir)

        # List all yaml files available
        all_model_stats_yamls = fs.get_all(
            path=cache_dir, file_type="turnkey_stats.yaml"
        )
        all_model_stats_yamls = sorted(all_model_stats_yamls)

        # Bring all of the stats for all of the models into memory
        for model_stats_yaml in all_model_stats_yamls:
            with open(model_stats_yaml, "r", encoding="utf8") as stream:
                try:
                    # load the yaml into a dict
                    model_stats = yaml.load(stream, Loader=yaml.FullLoader)

                    # create a separate dict for each build
                    for build in model_stats[fs.Keys.EVALUATIONS].values():
                        evaluation_stats = {}

                        # Copy all of the stats for the model that are common across builds
                        for key, value in model_stats.items():
                            if key != fs.Keys.EVALUATIONS:
                                evaluation_stats[key] = value

                        # Copy the build-specific stats
                        for key, value in build.items():
                            # If a build or benchmark is still marked as "incomplete" at
                            # reporting time, it
                            # must have been killed by a time out, out-of-memory (OOM), or some
                            # other uncaught exception
                            if (
                                key == fs.Keys.BUILD_STATUS or fs.Keys.BENCHMARK_STATUS
                            ) and value == bd.FunctionStatus.INCOMPLETE.value:
                                value = bd.FunctionStatus.KILLED.value

                            # Add stats ensuring that those are all in lower case
                            evaluation_stats[key.lower()] = value

                        all_evaluation_stats.append(evaluation_stats)
                except yaml.scanner.ScannerError:
                    continue

        # Scan the build stats to determine the set of columns for the CSV file.
        # The CSV will have one column for every key in any build stats dict.
        column_headers = []
        for evaluation_stats in all_evaluation_stats:
            # Add any key that isn't already in column_headers
            for header in evaluation_stats.keys():
                if header not in column_headers:
                    column_headers.append(header)

<<<<<<< HEAD
        # Sort all columns alphabetically
        column_headers = sorted(column_headers)

        # Add each build to the report
        for evaluation_stats in all_evaluation_stats:
            # Start with a dictionary where all of the values are "-". If a build
            # has a value for each key we will fill it in, and otherwise the "-"
            # will indicate that no value was available
            result = {k: "-" for k in column_headers}
=======
    # Add each build to the report
    for evaluation_stats in all_evaluation_stats:
        # Start with a dictionary where all of the values are "-". If a build
        # has a value for each key we will fill it in, and otherwise the "-"
        # will indicate that no value was available
        result = {k: "-" for k in column_headers}
>>>>>>> b44bbfa5

        for key in column_headers:
            result[key] = _good_get(evaluation_stats, key)

        report.append(result)

    # Populate results spreadsheet
    with open(report_path, "w", newline="", encoding="utf8") as spreadsheet:
        writer = csv.writer(spreadsheet)
        writer.writerow(column_headers)
        for build in report:
            writer.writerow([build[col] for col in column_headers])

    # Print message with the output file path
    printing.log("Summary spreadsheet saved at ")
    printing.logn(str(report_path), printing.Colors.OKGREEN)

    # Save the unique errors and counts to a file
    errors = []
    for evaluation_stats in all_evaluation_stats:
        if (
            "compilation_error" in evaluation_stats.keys()
            and "compilation_error_id" in evaluation_stats.keys()
        ):
            error = evaluation_stats["compilation_error"]
            id = evaluation_stats["compilation_error_id"]
            if id != "":
                unique_error = True
                for reported_error in errors:
                    if reported_error["id"] == id:
                        unique_error = False
                        reported_error["count"] = reported_error["count"] + 1
                        reported_error["models_impacted"] = reported_error[
                            "models_impacted"
                        ] + [evaluation_stats["model_name"]]

                if unique_error:
                    reported_error = {
                        "id": id,
                        "count": 1,
                        "models_impacted": [evaluation_stats["model_name"]],
                        "example": error,
                    }
                    errors.append(reported_error)

    if len(errors) > 0:
        errors_path = os.path.join(report_dir, get_report_name("errors-"))
        with open(errors_path, "w", newline="", encoding="utf8") as spreadsheet:
            writer = csv.writer(spreadsheet)
            error_headers = errors[0].keys()
            writer.writerow(error_headers)
            for unique_error in errors:
                writer.writerow([unique_error[col] for col in error_headers])

        printing.log("Compilation errors spreadsheet saved at ")
        printing.logn(str(errors_path), printing.Colors.OKGREEN)
    else:
        printing.logn(
            "No compilation errors in any cached build, skipping errors spreadsheet."
        )


def get_dict(report_csv: str, columns: List[str]) -> Dict[str, Dict[str, str]]:
    """
    Returns a dictionary where the keys are model names and the values are dictionaries.
    Each dictionary represents a model with column names as keys and their corresponding values.
    args:
     - report_csv: path to a report.csv file generated by turnkey CLI
     - columns: list of column names in the report.csv file whose values will be used to
        populate the dictionary
    """

    # Load the report as a dataframe
    dataframe = pd.read_csv(report_csv)

    # Create a nested dictionary with model_name as keys and another
    # dictionary of {column: value} pairs as values
    result = {
        row[0]: row[1].to_dict()
        for row in dataframe.set_index("model_name")[columns].iterrows()
    }

    return result<|MERGE_RESOLUTION|>--- conflicted
+++ resolved
@@ -95,38 +95,29 @@
                 except yaml.scanner.ScannerError:
                     continue
 
-        # Scan the build stats to determine the set of columns for the CSV file.
-        # The CSV will have one column for every key in any build stats dict.
-        column_headers = []
-        for evaluation_stats in all_evaluation_stats:
-            # Add any key that isn't already in column_headers
-            for header in evaluation_stats.keys():
-                if header not in column_headers:
-                    column_headers.append(header)
+    # Scan the build stats to determine the set of columns for the CSV file.
+    # The CSV will have one column for every key in any build stats dict.
+    column_headers = []
+    for evaluation_stats in all_evaluation_stats:
+        # Add any key that isn't already in column_headers
+        for header in evaluation_stats.keys():
+            if header not in column_headers:
+                column_headers.append(header)
 
-<<<<<<< HEAD
-        # Sort all columns alphabetically
-        column_headers = sorted(column_headers)
+    # Sort all columns alphabetically
+    column_headers = sorted(column_headers)
 
-        # Add each build to the report
-        for evaluation_stats in all_evaluation_stats:
-            # Start with a dictionary where all of the values are "-". If a build
-            # has a value for each key we will fill it in, and otherwise the "-"
-            # will indicate that no value was available
-            result = {k: "-" for k in column_headers}
-=======
     # Add each build to the report
     for evaluation_stats in all_evaluation_stats:
         # Start with a dictionary where all of the values are "-". If a build
         # has a value for each key we will fill it in, and otherwise the "-"
         # will indicate that no value was available
         result = {k: "-" for k in column_headers}
->>>>>>> b44bbfa5
 
-        for key in column_headers:
-            result[key] = _good_get(evaluation_stats, key)
+    for key in column_headers:
+        result[key] = _good_get(evaluation_stats, key)
 
-        report.append(result)
+    report.append(result)
 
     # Populate results spreadsheet
     with open(report_path, "w", newline="", encoding="utf8") as spreadsheet:
