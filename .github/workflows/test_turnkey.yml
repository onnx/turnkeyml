# This workflow will install Python dependencies, run tests and lint with a single version of Python
# For more information see: https://docs.github.com/en/actions/automating-builds-and-tests/building-and-testing-python

name: Lint and Test TurnkeyML

on:
  push:
    branches: ["main", "canary", "refresh"]
  pull_request:
    branches: ["main", "canary", "refresh"]

permissions:
  contents: read

jobs:
  build-turnkey:
    env:
      TURNKEY_VERBOSITY: static
      TURNKEY_TRACEBACK: True
    strategy:
      matrix:
        python-version: ["3.8", "3.10"]
        os: [ubuntu-latest, windows-latest]
    runs-on: ${{ matrix.os }}
    steps:
      - uses: actions/checkout@v3
      - name: Set up Miniconda with 64-bit Python
        uses: conda-incubator/setup-miniconda@v3
        with:
          miniconda-version: "latest"
          activate-environment: tkml
          python-version: ${{ matrix.python-version }}
      - name: Install dependencies
        shell: bash -el {0}
        run: |
          python -m pip install --upgrade pip
          conda install pylint
          pip install pytest
          pip install -e .
          pip install transformers timm
          python -m pip check
      - name: Lint with PyLint
        shell: bash -el {0}
        run: |
          pylint src/turnkeyml --rcfile .pylintrc
          pylint examples --rcfile .pylintrc --ignore-paths examples/build_api --disable E0401,E0611
      - name: Test with unittest
        shell: bash -el {0}
        run: |
          # Unit tests
          python test/unit.py

          # turnkey examples
          # Note: we clear the default cache location prior to each example run
          rm -rf ~/.cache/turnkey
          python examples/files_api/onnx_opset.py --onnx-opset 15
          rm -rf ~/.cache/turnkey
          turnkey -i examples/cli/scripts/hello_world.py discover export-pytorch benchmark
          rm -rf ~/.cache/turnkey
          turnkey -i examples/cli/scripts/multiple_invocations.py discover export-pytorch benchmark
          rm -rf ~/.cache/turnkey
          turnkey -i examples/cli/scripts/max_depth.py discover --max-depth 1 export-pytorch benchmark
          rm -rf ~/.cache/turnkey
          turnkey -i examples/cli/scripts/two_models.py discover export-pytorch benchmark
          rm -rf ~/.cache/turnkey
          turnkey -i examples/cli/onnx/hello_world.onnx onnx-load benchmark

          # E2E tests
          cd test/
          python cli.py
          python analysis.py
      - name: Test example plugins
        shell: bash -el {0}
        run: |
          rm -rf ~/.cache/turnkey
          pip install -e examples/cli/plugins/example_rt
          turnkey -i examples/cli/scripts/hello_world.py discover export-pytorch benchmark --runtime example-rt

          rm -rf ~/.cache/turnkey
          pip install -e examples/cli/plugins/example_stage
          turnkey -i examples/cli/scripts/hello_world.py discover export-pytorch example-plugin-stage benchmark

          rm -rf ~/.cache/turnkey
          pip install -e examples/cli/plugins/example_combined
<<<<<<< HEAD
          turnkey -i examples/cli/scripts/hello_world.py discover export-pytorch combined-example-stage benchmark --runtime example-combined-rt --rt-args delay_before_benchmarking::5
          turnkey -i examples/cli/scripts/hello_world.py discover export-pytorch combined-example-stage benchmark benchmark --device example_family::part1::config2 
          turnkey -i examples/cli/scripts/hello_world.py discover export-pytorch combined-example-stage benchmark --device example_family::part1::config1 
          turnkey -i examples/cli/scripts/hello_world.py discover export-pytorch combined-example-stage benchmark --device example_family::part1 
          turnkey -i examples/cli/scripts/hello_world.py discover export-pytorch combined-example-stage benchmark --device example_family 
=======
          turnkey -i examples/cli/scripts/hello_world.py export-pytorch combined-example-stage benchmark --runtime example-combined-rt --rt-args delay_before_benchmarking::5
          turnkey -i examples/cli/scripts/hello_world.py export-pytorch combined-example-stage benchmark --device example_family::part1::config2 
          turnkey -i examples/cli/scripts/hello_world.py export-pytorch combined-example-stage benchmark --device example_family::part1::config1 
          turnkey -i examples/cli/scripts/hello_world.py export-pytorch combined-example-stage benchmark --device example_family::part1 
          turnkey -i examples/cli/scripts/hello_world.py export-pytorch combined-example-stage benchmark --device example_family 
>>>>>>> 2c8570ae

          # E2E tests
          cd test
          python plugins.py
      - name: Install and Start Slurm
        if: runner.os != 'Windows'
        shell: bash -el {0}
        run: |
          sudo apt update -y
          sudo apt install slurm-wlm -y
          cp test/helpers/slurm.conf test/helpers/slurm_modified.conf
          sed -i "s/YOUR_HOSTNAME_HERE/$HOSTNAME/" test/helpers/slurm_modified.conf
          sudo mv test/helpers/slurm_modified.conf /etc/slurm/slurm.conf
          sudo service slurmd start
          sudo service slurmctld start
          sudo service munge start
      - name: Test turnkey on Slurm
        if: runner.os != 'Windows'
        shell: bash -el {0}
        run: |
          # Create conda environment for Slurm using srun (sbatch + wait)
          export SKIP_REQUIREMENTS_INSTALL="True"
          export TORCH_CPU="True"
          srun src/turnkeyml/cli/setup_venv.sh

          # Run tests on Slurm
          export TURNKEY_SLURM_USE_DEFAULT_MEMORY="True"
          turnkey -i models/selftest/linear.py --use-slurm --cache-dir local_cache discover export-pytorch
          bash test/helpers/check_slurm_output.sh slurm-2.out

      # Below tests are commented out as the GitHub runner runs out of space installing the requirements
      # - name: Check installation of requirements.txt and their compatibility with turnkey
      #   shell: bash -el {0}
      #   run: |
      #     conda create --name test-requirements python=3.8
      #     conda activate test-requirements
      #     pip install -r models/requirements.txt
      #     python -m pip check
      #     python -c "import torch_geometric"
      #     conda deactivate<|MERGE_RESOLUTION|>--- conflicted
+++ resolved
@@ -82,19 +82,12 @@
 
           rm -rf ~/.cache/turnkey
           pip install -e examples/cli/plugins/example_combined
-<<<<<<< HEAD
+
           turnkey -i examples/cli/scripts/hello_world.py discover export-pytorch combined-example-stage benchmark --runtime example-combined-rt --rt-args delay_before_benchmarking::5
-          turnkey -i examples/cli/scripts/hello_world.py discover export-pytorch combined-example-stage benchmark benchmark --device example_family::part1::config2 
+          turnkey -i examples/cli/scripts/hello_world.py discover export-pytorch combined-example-stage benchmark --device example_family::part1::config2 
           turnkey -i examples/cli/scripts/hello_world.py discover export-pytorch combined-example-stage benchmark --device example_family::part1::config1 
           turnkey -i examples/cli/scripts/hello_world.py discover export-pytorch combined-example-stage benchmark --device example_family::part1 
           turnkey -i examples/cli/scripts/hello_world.py discover export-pytorch combined-example-stage benchmark --device example_family 
-=======
-          turnkey -i examples/cli/scripts/hello_world.py export-pytorch combined-example-stage benchmark --runtime example-combined-rt --rt-args delay_before_benchmarking::5
-          turnkey -i examples/cli/scripts/hello_world.py export-pytorch combined-example-stage benchmark --device example_family::part1::config2 
-          turnkey -i examples/cli/scripts/hello_world.py export-pytorch combined-example-stage benchmark --device example_family::part1::config1 
-          turnkey -i examples/cli/scripts/hello_world.py export-pytorch combined-example-stage benchmark --device example_family::part1 
-          turnkey -i examples/cli/scripts/hello_world.py export-pytorch combined-example-stage benchmark --device example_family 
->>>>>>> 2c8570ae
 
           # E2E tests
           cd test
